--- conflicted
+++ resolved
@@ -96,41 +96,6 @@
         # Node options for locations
         self.node_labels = ['HQ', 'A', 'B', 'C', 'D', 'E', 'F', 'G', 'H', 'I']
         
-        # Priority colors
-        self.priority_colors = {
-            Priority.CRITICAL: "#ff0000",  # Red
-            Priority.HIGH: "#ffa500",      # Orange
-            Priority.MEDIUM: "#ffff00",    # Yellow
-            Priority.LOW: "#00ff00",       # Green
-            Priority.INFO: "#4287f5"       # Blue
-        }
-        
-        # Fixed incident duration based on priority
-        self.priority_durations = {
-            Priority.CRITICAL: 120,  # 120 minutes for Critical
-            Priority.HIGH: 90,       # 90 minutes for High
-            Priority.MEDIUM: 60,     # 60 minutes for Medium
-            Priority.LOW: 30,        # 30 minutes for Low
-            Priority.INFO: 15        # 15 minutes for Info
-        }
-
-        # Define incident types with descriptions
-        self.incident_types = {
-            1: "Building Fire",           # Critical
-            2: "Major Traffic Accident",  # High
-<<<<<<< HEAD
-            3: "Missing Pet",             # Medium
-            4: "Water Main Break",        # Low
-            5: "Hazardous Materials",     # Critical
-            6: "Medical Emergency"        # Medium
-=======
-            3: "Medical Emergency",       # Medium
-            4: "Water Main Break",        # Low
-            5: "Hazardous Materials",     # Critical
-            6: "Missing Pet"              # Medium
->>>>>>> 20de73c2
-        }
-        
         # Resource combinations matching your test.py INCIDENTS
         self.incident_resource_options = [
             {'Fire Trucks': 1, 'Ambulances': 1, 'Police Cars': 0},
@@ -140,23 +105,6 @@
             {'Fire Trucks': 2, 'Ambulances': 0, 'Police Cars': 0},
             {'Fire Trucks': 0, 'Ambulances': 1, 'Police Cars': 0}
         ]
-        
-        # Assign fixed priorities to each incident type
-        self.incident_priorities = {
-            1: Priority.CRITICAL,  # Building Fire
-            2: Priority.HIGH,      # Major Traffic Accident
-<<<<<<< HEAD
-            3: Priority.LOW,       # Missing Pet
-            4: Priority.MEDIUM,    # Water Main Break
-            5: Priority.CRITICAL,  # Hazardous Materials
-            6: Priority.MEDIUM     # Medical Emergency
-=======
-            3: Priority.MEDIUM,    # Medical Emergency
-            4: Priority.LOW,       # Water Main Break
-            5: Priority.CRITICAL,  # Hazardous Materials
-            6: Priority.MEDIUM     # Missing Person
->>>>>>> 20de73c2
-        }
         
         # Create UI components
         self.create_ui()
@@ -270,47 +218,9 @@
         self.incident_list = tk.Listbox(control_frame, height=8, width=50, bg='#003366', fg='white')
         self.incident_list.pack(fill=tk.X, pady=5)
         
-<<<<<<< HEAD
-        # ─────────── Sort Incidents ───────────
-        sort_frame = ttk.LabelFrame(control_frame, text="Sort Incidents", padding=10)
-        sort_frame.pack(fill=tk.X, pady=5)
-        ttk.Label(sort_frame, text="Sort By:").grid(row=0, column=0, sticky=tk.W)
-        self.sort_var = tk.StringVar(value="Priority")
-        self.sort_combo = ttk.Combobox(
-            sort_frame,
-            textvariable=self.sort_var,
-            values=["Priority", "Time"],
-            width=10,
-            state="readonly",
-            style="Time.TCombobox"
-        )
-        self.sort_combo.grid(row=0, column=1, sticky=tk.W)
-        ttk.Button(sort_frame, text="Sort", command=self.sort_incidents).grid(row=0, column=2, padx=5)
-
-        # ─────────── Search Logs ───────────
-        search_frame = ttk.LabelFrame(control_frame, text="Incident Log Search", padding=10)
-        search_frame.pack(fill=tk.X, pady=5)
-        ttk.Label(search_frame, text="Keyword:").grid(row=0, column=0, sticky=tk.W)
-        self.search_var   = tk.StringVar()
-        self.search_entry = ttk.Entry(search_frame, textvariable=self.search_var)
-        self.search_entry.grid(row=0, column=1, sticky=tk.W)
-        ttk.Button(search_frame, text="Search", command=self.search_logs).grid(row=0, column=2, padx=5)
-        
-=======
->>>>>>> 20de73c2
-        # Optimize and Generate Log buttons
-        ttk.Button(
-            control_frame, 
-            text="OPTIMIZE RESPONSE ROUTE",
-            command=self.optimize_route, 
-            style="Accent.TButton"
-        ).pack(fill=tk.X, pady=10)
-        
-        ttk.Button(
-            control_frame, 
-            text="Generate Routes Log", 
-            command=self.generate_routes_log
-        ).pack(fill=tk.X, pady=10)
+        # Optimize button
+        ttk.Button(control_frame, text="Optimize Response Route", 
+                   command=self.optimize_route, style="Accent.TButton").pack(fill=tk.X, pady=10)
         
         # Optimized schedule section
         ttk.Label(control_frame, text="Optimized Response Plan:").pack(anchor=tk.W, pady=(10, 5))
@@ -323,19 +233,11 @@
     def create_map_visualization(self, frame):
         self.fig, self.ax = plt.subplots(figsize=(8, 7), dpi=100, facecolor='#001f3f')
         self.ax.set_facecolor('#001f3f')
-<<<<<<< HEAD
         
         # Store positions for later use
         self.pos = {n: ((self.node_labels.index(n) % 5) * 2, -(self.node_labels.index(n) // 5)) for n in self.G.nodes}
         self.labels = {n: f"{n}\nFT:{self.G.nodes[n]['Fire Trucks']} AMB:{self.G.nodes[n]['Ambulances']}\nPC:{self.G.nodes[n]['Police Cars']}" for n in self.G.nodes}
         
-=======
-        
-        # Store positions for later use
-        self.pos = {n: ((self.node_labels.index(n) % 5) * 2, -(self.node_labels.index(n) // 5)) for n in self.G.nodes}
-        self.labels = {n: f"{n}\nFT:{self.G.nodes[n]['Fire Trucks']} AMB:{self.G.nodes[n]['Ambulances']}\nPC:{self.G.nodes[n]['Police Cars']}" for n in self.G.nodes}
-        
->>>>>>> 20de73c2
         # Draw the base graph
         self.draw_base_graph()
         
@@ -362,12 +264,8 @@
             self.G, self.pos,
             edge_labels=nx.get_edge_attributes(self.G, 'weight'),
             font_size=16,
-<<<<<<< HEAD
             font_color='black',
-=======
-            font_color='yellow',
->>>>>>> 20de73c2
-            ax=self.ax
+            ax=ax
         )
         self.ax.margins(0.1)
         self.ax.axis('off')
@@ -609,249 +507,61 @@
         
         # Display header
         self.schedule_text.insert(tk.END, "Optimized Response Plan:\n\n")
-        
-        for i, incident in enumerate(sorted_incidents, 1):
-            # Track current position for tagging
-            line_start = self.schedule_text.index(tk.END)
-            
-            # Insert incident line with priority
-            duration = incident.get('duration', self.priority_durations[incident['priority']])
-            incident_text = f"{i}. {incident['type']} - {incident['priority'].name} Priority ({duration} min)\n"
-            self.schedule_text.insert(tk.END, incident_text)
-            
-            # Apply color tag
-            line_end = self.schedule_text.index(tk.END + "-1c")
-            tag_name = f"priority_{i}"
-            self.schedule_text.tag_configure(tag_name, foreground=self.priority_colors[incident['priority']])
-            self.schedule_text.tag_add(tag_name, line_start, line_end)
-            
-            # Add incident details
-            self.schedule_text.insert(tk.END, f"   Location: {incident['node']}\n")
-            self.schedule_text.insert(tk.END, f"   Time: {incident['time'].strftime('%H:%M')}\n")
-            
-            # Calculate estimated completion time
-            completion_time = incident['time'] + timedelta(minutes=duration)
-            self.schedule_text.insert(tk.END, f"   Est. Completion: {completion_time.strftime('%H:%M')}\n")
-            
-            self.schedule_text.insert(tk.END, "   Resources:\n")
-            
-            # Create incident log entry
-            incident_log = {
-                "id": f"INC-{len(self.completed_incidents) + 1:03d}",
-                "type": incident['type'],
-                "node": incident['node'],
-                "time": incident['time'],
-                "priority": incident['priority'],
-                "duration": duration,
-                "completion_time": completion_time,
-                "timestamp": timestamp,
-                "resources": []
-            }
-            
-            locations_visited.add(incident['node'])
-            
-            # Process each resource allocation
-            for r, src, d in alloc[incident['node']]:
-                if src:
-                    self.schedule_text.insert(tk.END, f"     {r} from {src} ({d}min)\n")
-                    total_time += d
-                    locations_visited.add(src)
-                    
-                    # Add to resource log
-                    incident_log["resources"].append({
-                        "type": r,
-                        "source": src,
-                        "time": d
-                    })
-                    
-                    # Add route to highlight
-                    path = nx.shortest_path(self.G, src, incident['node'], weight='weight')
-                    routes_to_highlight.append((path, incident['priority']))
-                else:
-                    self.schedule_text.insert(tk.END, f"     No {r} available\n")
-            
-            self.schedule_text.insert(tk.END, "\n")
-            
-            # Add to completed incidents log
-            self.completed_incidents.append(incident_log)
-        
-        # Add summary
-        self.schedule_text.insert(tk.END, f"Summary:\n")
-        self.schedule_text.insert(tk.END, f"Number of incidents: {len(sorted_incidents)}\n")
-        self.schedule_text.insert(tk.END, f"Number of locations: {len(locations_visited)}\n")
-        self.schedule_text.insert(tk.END, f"Total response time: {total_time} minutes\n")
-        
-        # Highlight routes on the map
-        self.highlight_routes(routes_to_highlight)
-    
-    def generate_routes_log(self):
-        """Generate log of all routed incidents"""
-        if not self.completed_incidents:
-            messagebox.showinfo("Info", "No incidents have been routed yet.")
-            return
-        
-        # Create log window
-        log_window = tk.Toplevel(self.root)
-        log_window.title("Routes Log")
-        log_window.geometry("700x500")
-        log_window.configure(bg='#001f3f')
-        
-        # Create log frame
-        log_frame = ttk.Frame(log_window, padding=10)
-        log_frame.pack(fill=tk.BOTH, expand=True)
-        
-        # Create text widget for log
-        log_text = tk.Text(log_frame, width=80, height=30, bg='#003366', fg='white')
-        log_text.pack(fill=tk.BOTH, expand=True)
-        
-        # Add scrollbar
-        scrollbar = ttk.Scrollbar(log_text, command=log_text.yview)
-        scrollbar.pack(side=tk.RIGHT, fill=tk.Y)
-        log_text.config(yscrollcommand=scrollbar.set)
-        
-        # Insert log header
-        log_text.insert(tk.END, "===== EMERGENCY RESPONSE ROUTES LOG =====\n\n")
-        
-        # Group by optimization batch
-        by_timestamp = {}
-        for incident in self.completed_incidents:
-            timestamp = incident["timestamp"]
-            if timestamp not in by_timestamp:
-                by_timestamp[timestamp] = []
-            by_timestamp[timestamp].append(incident)
-        
-        # Process each batch
-        for timestamp, incidents in by_timestamp.items():
-            log_text.insert(tk.END, f"=== Batch: {timestamp} ===\n")
-            log_text.insert(tk.END, f"Number of Incidents: {len(incidents)}\n\n")
-            
-            # Track batch statistics
-            total_routes = 0
-            total_time = 0
-            all_routes = []
-            
-            # Process each incident
-            for incident in incidents:
-                # Set priority tag
-                priority_tag = f"priority_{incident['priority'].name}"
-                log_text.tag_configure(priority_tag, foreground=self.priority_colors[incident['priority']])
-                
-                # Insert incident details
-                log_text.insert(tk.END, f"Incident: {incident['id']}\n")
-                log_text.insert(tk.END, f"Type: {incident['type']}\n")
-                log_text.insert(tk.END, f"Location: {incident['node']}\n")
-                log_text.insert(tk.END, f"Time: {incident['time'].strftime('%H:%M')}\n")
-                
-                # Add completion time if available
-                if 'completion_time' in incident:
-                    log_text.insert(tk.END, f"Est. Completion: {incident['completion_time'].strftime('%H:%M')}\n")
-                
-                # Insert priority with color
-                log_text.insert(tk.END, "Priority: ")
-                log_text.insert(tk.END, f"{incident['priority'].name}", priority_tag)
-                log_text.insert(tk.END, f" ({incident.get('duration', 0)} min)\n")
-                
-                # Insert routes
-                log_text.insert(tk.END, "Routes:\n")
-                
-                # Process resources/routes
-                incident_time = 0
-                if incident['resources']:
-                    for resource in incident['resources']:
-                        route_str = f"  {resource['type']} from {resource['source']} to {incident['node']} ({resource['time']}min)"
-                        log_text.insert(tk.END, f"{route_str}\n")
-                        
-                        incident_time += resource['time']
-                        total_time += resource['time']
-                        total_routes += 1
-                        
-                        all_routes.append(f"{resource['source']} → {incident['node']}")
-                    
-                    log_text.insert(tk.END, f"Total Route Time: {incident_time} minutes\n")
-                else:
-                    log_text.insert(tk.END, "  No resources allocated\n")
-                
-                log_text.insert(tk.END, "\n")
-            
-            # Add batch summary
-            log_text.insert(tk.END, "Batch Summary:\n")
-            log_text.insert(tk.END, f"Total Routes: {total_routes}\n")
-            log_text.insert(tk.END, f"Total Travel Time: {total_time} minutes\n")
-            if all_routes:
-                log_text.insert(tk.END, f"Routes: {', '.join(all_routes)}\n")
-            log_text.insert(tk.END, "\n\n")
-        
-        # Make text read-only
-        log_text.config(state=tk.DISABLED)
-        
-        # Add export button
-        export_frame = ttk.Frame(log_window)
-        export_frame.pack(fill=tk.X, pady=10)
-        
-        def export_log():
-            try:
-                # Create logs directory if needed
-                import os
-                if not os.path.exists("logs"):
-                    os.makedirs("logs")
-                
-                # Create log file with timestamp
-                filename = f"logs/routes_log_{datetime.now().strftime('%Y%m%d_%H%M%S')}.txt"
-                
-                with open(filename, "w") as f:
-                    f.write(log_text.get("1.0", tk.END))
-                
-                messagebox.showinfo("Export Successful", f"Log exported to {filename}")
-            except Exception as e:
-                messagebox.showerror("Export Failed", f"Error exporting log: {str(e)}")
-        
-        ttk.Button(export_frame, text="Export Log", command=export_log).pack(side=tk.RIGHT, padx=10)
-<<<<<<< HEAD
-
-    def sort_incidents(self):
-        # choose key
-        if self.sort_var.get() == "Priority":
-            key = lambda inc: -inc["priority"].value
+        for inc in act_sched:
+            st = inc.time.strftime("%H:%M")
+            et = (inc.time + timedelta(minutes=inc.estimated_duration)).strftime("%H:%M")
+            self.schedule_text.insert(
+                tk.END,
+                f"    {inc.id}: {inc.location} | {st}–{et} | Priority {inc.priority.name}\n"
+            )
+
+        # 5. Route summary 
+        total_time = sum(d for _, _, d in alloc.values() for d in [d] if d)
+        locations_visited = {inc["node"] for inc in sorted_incidents}
+        self.route_text.insert(tk.END, f"Route Information:\n")
+        self.route_text.insert(tk.END, f"  Incidents: {len(sorted_incidents)}\n")
+        self.route_text.insert(tk.END, f"  Locations: {len(locations_visited)}\n")
+        self.route_text.insert(tk.END, f"  Total response time: {total_time} minutes\n")
+
+        
+    def _show_mst(self):
+        T = nx.minimum_spanning_tree(self.G, weight='weight')
+        
+        fig, ax = plt.subplots()
+        pos = nx.get_node_attributes(self, 'pos')  
+        nx.draw_networkx_nodes(T, pos, node_size=300, ax=ax)
+        nx.draw_networkx_labels(T, pos, ax=ax)
+        nx.draw_networkx_edges(T, pos, edgelist=T.edges(), width=2, edge_color='red', ax=ax)
+        self.canvas.figure = fig
+        self.canvas.draw()
+    
+    def _schedule_activity(self):
+        sched = IncidentScheduler()
+        sched.incidents = self.incidents             
+        chosen = sched.activity_selection_greedy(sched.incidents)
+        self._display_schedule(chosen, title="Activity-Selection Schedule")
+
+    
+    def _display_schedule(self, incidents, title="Schedule"):
+        dlg = tk.Toplevel(self.root)
+        dlg.title(title)
+        txt = tk.Text(dlg, width=50, height=15)
+        for inc in incidents:
+            st = inc.time.strftime("%H:%M")
+            et = (inc.time + timedelta(minutes=inc.estimated_duration)).strftime("%H:%M")
+            txt.insert(tk.END, f"{inc.id} | {inc.priority.name:<8} | {st}–{et} | {inc.location}\n")
+        txt.pack(padx=10, pady=10)
+
+    def _sort_incidents(self, by="priority", algo="merge"):
+        sched = IncidentScheduler()
+        sched.incidents = self.incidents
+        if by == "priority":
+            sorted_list = sched.sort_by_priority(algo)
+        elif by == "time":
+            sorted_list = sched.sort_by_time(algo)
         else:
-            key = lambda inc: inc["time"]
-        # sort & refresh listbox
-        self.incidents = merge_sort(self.incidents, key=key)
-        self.incident_list.delete(0, tk.END)
-        for inc in self.incidents:
-            txt = f"{inc['type']} @ {inc['node']} ({inc['time'].strftime('%H:%M')})"
-            self.incident_list.insert(tk.END, txt)
-            self.incident_list.itemconfig(
-                tk.END, {'fg': self.priority_colors[inc['priority']]}
-            )
-
-    def search_logs(self):
-        kw = self.search_var.get().strip().lower()
-        if not kw:
-            messagebox.showwarning("Warning", "Enter a keyword to search.")
-            return
-        matches = []
-        for inc in self.completed_incidents:
-            hay = f"{inc['type']} {inc['node']} {inc['priority'].name}".lower()
-            if kmp_search(kw, hay):
-                matches.append(inc)
-        # popup results
-        win = tk.Toplevel(self.root)
-        win.title(f"Search: '{kw}'")
-        txt = tk.Text(win, bg='#003366', fg='white')
-        txt.pack(fill=tk.BOTH, expand=True)
-        if not matches:
-            txt.insert(tk.END, "No matches found.")
-        else:
-            for m in matches:
-                txt.insert(tk.END,
-                    f"Type: {m['type']}\n"
-                    f"Loc:  {m['node']}\n"
-                    f"Prio: {m['priority'].name}\n"
-                    f"Time: {m['time'].strftime('%H:%M')}\n\n"
-                )
-        txt.config(state=tk.DISABLED)
-=======
->>>>>>> 20de73c2
+            sorted_list = sched.sort_by_location(algo)
+        self._display_schedule(sorted_list, title=f"Sorted by {by.title()} ({algo})")
 
 if __name__ == "__main__":
     root = tk.Tk()
